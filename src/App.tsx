import "./index.css";
import React from "react";
import {
  BrowserRouter as Router,
  Routes,
  Route,
  Navigate,
} from "react-router-dom";
import Login from "./components/Aut/Login";
import ProtectedRoute from "./components/Aut/ProtectedRoute";
import SetupAccount from "./components/Aut/SetupAccount";
import ResetPassword from "./components/Aut/ResetPassword";
import AddUser from "./components/Branch-Manager-SuperAdmin/AddUser";
import UserManagement from "./components/Branch-Manager-SuperAdmin/UserManagement";
import Branch_location from "./components/Branch/Branch_location";
import Pending_request from "./components/Branch_Request/Pending_request";
import Dashboard from "./components/Dashboard/Dashboard";
import Sidebar from "./components/Sidebar/Sidebar";
import {
  SidebarProvider,
  useSidebar,
} from "./components/Sidebar/SidebarContext";
import Unauthorized from "./components/Unauthorized/Unauthorized";
import Transferred from "./components/Branch_Request/Transffered";
import AllStock from "./components/Stock_Components/All_Stock";
import Sales from "./components/Sales/Sales";
import Requested_Item from "./components/Branch_Request/Requested_Item";
import UnifiedProductRequest from "./components/Branch/UnifiedProductRequest";
import ProductTable from "./components/Branch/ProductTable";
import AddCategoryPage from "./components/Branch-Manager-SuperAdmin/AddCategoryPage";
import AddBranchPage from "./components/Branch-Manager-SuperAdmin/AddBranchPage";
import AuditLogsPage from "./components/AuditLogs/AuditLogsPage";
import { ThemeProvider } from "./components/ThemeContext/ThemeContext";


// Define props for Layout component
interface LayoutProps {
  children: React.ReactNode;
}

// Define user roles type
type UserRole = "Admin" | "Branch Manager" | "Super Admin";

// Define allowed roles for each route
const routeRoles: Record<string, UserRole[]> = {
  dashboard: ["Admin", "Branch Manager", "Super Admin"],
  branchLocation: ["Admin", "Branch Manager", "Super Admin"],
  branchProducts: ["Admin", "Branch Manager", "Super Admin"],
  branchCategory: ["Admin", "Branch Manager", "Super Admin"],
  add_category: ["Admin", "Branch Manager", "Super Admin"],
  add_branch: ["Admin", "Super Admin"],
  view_product: ["Admin", "Branch Manager", "Super Admin"],
  send_request: ["Admin", "Branch Manager", "Super Admin"],
  sales: ["Admin", "Branch Manager", "Super Admin"],
  pendingRequest: ["Branch Manager", "Super Admin"],
  transferred: ["Admin", "Branch Manager", "Super Admin"],
  awaitingApproval: ["Branch Manager", "Super Admin"],
  allStock: ["Admin", "Branch Manager", "Super Admin"],
  productDetails: ["Admin", "Branch Manager", "Super Admin"],
  addUser: ["Super Admin", "Branch Manager"],
  userManagement: ["Super Admin", "Branch Manager"],
  auditlogs: ["Super Admin", "Branch Manager"],
};

// Layout component that includes the Sidebar
const Layout: React.FC<LayoutProps> = ({ children }) => {
  const { isCollapsed } = useSidebar();

  return (
    <div style={{ display: "flex" }}>
      <Sidebar />
      <div
        style={{
          flex: 1,
          marginLeft: isCollapsed ? "80px" : "256px",
          transition: "margin-left 0.3s ease",
        }}
      >
        {children}
      </div>
    </div>
  );
};

const App: React.FC = () => {
  return (
    <ThemeProvider>
      <SidebarProvider>
        <Router>
          <Routes>
            {/* Public Route: Login Page */}
            <Route path="/" element={<Login />} />

            {/* Public Route: Setup Account Page */}
            <Route path="/setup-account" element={<SetupAccount />} />

            {/* Public Route: Reset Password Page */}
            <Route path="/reset-password" element={<ResetPassword />} />

            {/* Protected Routes */}
            <Route
              path="/dashboard"
              element={
                <ProtectedRoute allowedRoles={routeRoles.dashboard}>
                  <Layout>
                    <Dashboard />
                  </Layout>
                </ProtectedRoute>
              }
            />

            <Route
              path="/branch_location"
              element={
                <ProtectedRoute allowedRoles={routeRoles.branchLocation}>
                  <Layout>
                    <Branch_location />
                  </Layout>
                </ProtectedRoute>
              }
            />
            <Route
              path="/branch_products/:branchId"
              element={
                <ProtectedRoute allowedRoles={routeRoles.branchProducts}>
                  <Layout>
                    <ProductTable />
                  </Layout>
                </ProtectedRoute>
              }
            />

            {/* AddCategoryPage */}
            <Route
              path="/categories/add"
              element={
                <ProtectedRoute allowedRoles={routeRoles.add_category}>
                  <Layout>
                    <AddCategoryPage />
                  </Layout>
                </ProtectedRoute>
              }
            />
            {/* Add Branch */}
            <Route
              path="/branches/add"
              element={
                <ProtectedRoute allowedRoles={routeRoles.add_branch}>
                  <Layout>
                    <AddBranchPage />
                  </Layout>
                </ProtectedRoute>
              }
            />

<<<<<<< HEAD
          {/* Unified Product Request */}
          <Route
            path="/unified_products/:branchId"
=======
            {/* Branch_Requesting */}
            {/* <Route
            path="/send_request"
>>>>>>> 667811c9
            element={
              <ProtectedRoute allowedRoles={routeRoles.send_request}>
                <Layout>
                  <UnifiedProductRequest />
                </Layout>
              </ProtectedRoute>
            }
<<<<<<< HEAD
          />
          <Route
            path="/requested_item"
            element={
              <ProtectedRoute allowedRoles={routeRoles.send_request}>
                <Layout>
                  <Requested_Item />
                </Layout>
              </ProtectedRoute>
            }
          />
=======
          /> */}
            <Route
              path="/requested_item"
              element={
                <ProtectedRoute allowedRoles={routeRoles.send_request}>
                  <Layout>
                    <Requested_Item />
                  </Layout>
                </ProtectedRoute>
              }
            />
>>>>>>> 667811c9

            <Route
              path="/pending_request"
              element={
                <ProtectedRoute allowedRoles={routeRoles.pendingRequest}>
                  <Layout>
                    <Pending_request />
                  </Layout>
                </ProtectedRoute>
              }
            />
            <Route
              path="/transferred"
              element={
                <ProtectedRoute allowedRoles={routeRoles.transferred}>
                  <Layout>
                    <Transferred />
                  </Layout>
                </ProtectedRoute>
              }
            />
            {/* Sales */}
            <Route
              path="/sales"
              element={
                <ProtectedRoute allowedRoles={routeRoles.allStock}>
                  <Layout>
                    <Sales />
                  </Layout>
                </ProtectedRoute>
              }
            />
            {/* Stock_Components */}
            <Route
              path="/all_stock"
              element={
                <ProtectedRoute allowedRoles={routeRoles.allStock}>
                  <Layout>
                    <AllStock />
                  </Layout>
                </ProtectedRoute>
              }
            />

            <Route
              path="/add-user"
              element={
                <ProtectedRoute allowedRoles={routeRoles.addUser}>
                  <Layout>
                    <AddUser />
                  </Layout>
                </ProtectedRoute>
              }
            />
            <Route
              path="/user-management"
              element={
                <ProtectedRoute allowedRoles={routeRoles.userManagement}>
                  <Layout>
                    <UserManagement />
                  </Layout>
                </ProtectedRoute>
              }
            />

            <Route
              path="/auditlogs"
              element={
                <ProtectedRoute allowedRoles={routeRoles.auditlogs}>
                  <Layout>
                    <AuditLogsPage />
                  </Layout>
                </ProtectedRoute>
              }
            />

            {/* Public Route: Unauthorized Page */}
            <Route path="/unauthorized" element={<Unauthorized />} />

            {/* Redirect to /dashboard if no route matches */}
            <Route path="*" element={<Navigate to="/dashboard" />} />
          </Routes>
        </Router>
      </SidebarProvider>
    </ThemeProvider>
  );
};

export default App;<|MERGE_RESOLUTION|>--- conflicted
+++ resolved
@@ -153,36 +153,17 @@
               }
             />
 
-<<<<<<< HEAD
-          {/* Unified Product Request */}
-          <Route
-            path="/unified_products/:branchId"
-=======
-            {/* Branch_Requesting */}
-            {/* <Route
-            path="/send_request"
->>>>>>> 667811c9
-            element={
-              <ProtectedRoute allowedRoles={routeRoles.send_request}>
-                <Layout>
-                  <UnifiedProductRequest />
-                </Layout>
-              </ProtectedRoute>
-            }
-<<<<<<< HEAD
-          />
-          <Route
-            path="/requested_item"
-            element={
-              <ProtectedRoute allowedRoles={routeRoles.send_request}>
-                <Layout>
-                  <Requested_Item />
-                </Layout>
-              </ProtectedRoute>
-            }
-          />
-=======
-          /> */}
+            {/* Unified Product Request */}
+            <Route
+              path="/unified_products/:branchId"
+              element={
+                <ProtectedRoute allowedRoles={routeRoles.send_request}>
+                  <Layout>
+                    <UnifiedProductRequest />
+                  </Layout>
+                </ProtectedRoute>
+              }
+            />
             <Route
               path="/requested_item"
               element={
@@ -193,7 +174,6 @@
                 </ProtectedRoute>
               }
             />
->>>>>>> 667811c9
 
             <Route
               path="/pending_request"

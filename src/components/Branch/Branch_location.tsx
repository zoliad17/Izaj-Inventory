--- conflicted
+++ resolved
@@ -81,9 +81,8 @@
 
   return (
     <div
-      className={`transition-all duration-300 ${
-        isCollapsed ? "ml-5" : "ml-1"
-      } p-2 sm:p-4 dark:bg-neutral-950`}
+      className={`transition-all duration-300 ${isCollapsed ? "ml-5" : "ml-1"
+        } p-2 sm:p-4 dark:bg-neutral-950`}
     >
       {/* <div className="p-3 bg-white dark:bg-neutral-800 rounded-lg shadow"> */}
       <div className="flex flex-col sm:flex-row justify-between items-start sm:items-center">
@@ -132,16 +131,6 @@
                     <span>{branch.address}</span>
                   </div>
 
-<<<<<<< HEAD
-                  <div className="p-4 bg-gray-100 mt-auto">
-                    <button
-                      className="w-full cursor-pointer bg-blue-500 text-white py-2 px-4 rounded-lg hover:bg-blue-600 transition duration-300"
-                      onClick={() => navigate(`/unified_products/${branch.id}`)}
-                    >
-                      Browse & Request Products
-                    </button>
-                  </div>
-=======
                   {/* <div className="flex items-center text-gray-600 dark:text-gray-400 mb-2">
                   <PhoneIcon className="h-5 w-5 mr-2 text-gray-500 dark:text-gray-500" />
                   <span>{branch.contact || "N/A"}</span>
@@ -153,12 +142,11 @@
 
                 <div className="p-4 bg-gray-100 dark:bg-neutral-700 mt-auto">
                   <button
-                    className="w-full md:w-auto cursor-pointer bg-blue-500 hover:bg-blue-600 text-white py-2 px-4 rounded-lg transition duration-300"
-                    onClick={() => navigate(`/branch_products/${branch.id}`)}
+                    className="w-full cursor-pointer bg-blue-500 text-white py-2 px-4 rounded-lg hover:bg-blue-600 transition duration-300"
+                    onClick={() => navigate(`/unified_products/${branch.id}`)}
                   >
-                    View Products
+                    Browse & Request Products
                   </button>
->>>>>>> 667811c9
                 </div>
               </div>
             </div>
@@ -166,7 +154,6 @@
         </div>
       )}
     </div>
-    // </div>
   );
 }
 

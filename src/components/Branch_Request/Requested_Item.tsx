import React, { useState, useEffect } from 'react';
import {
  Package,
  User,
  MapPin,
  Calendar,
  MessageSquare,
  CheckCircle2,
  XCircle,
  Clock,
  RefreshCw,
  Eye,
  ArrowLeft
} from 'lucide-react';
import { toast } from 'react-hot-toast';
import { useNavigate } from 'react-router-dom';

interface RequestItem {
  id: number;
  quantity: number;
  product_name: string;
  price: number;
  category_name: string;
}

interface SentRequest {
  request_id: number;
  request_to: string;
  status: string;
  created_at: string;
  updated_at?: string;
  reviewed_at?: string;
  notes?: string;
  reviewer_name?: string;
  recipient: {
    name: string;
    branch_id: number;
  };
  recipient_branch: string;
  items: RequestItem[];
}

interface User {
  user_id: string;
  name: string;
  branch_id: number;
}

export default function Requested_Item() {
  const navigate = useNavigate();
  const [requests, setRequests] = useState<SentRequest[]>([]);
  const [isLoading, setIsLoading] = useState(true);
  const [currentUser, setCurrentUser] = useState<User | null>(null);
  const [selectedRequest, setSelectedRequest] = useState<SentRequest | null>(null);
  const [showDetailsModal, setShowDetailsModal] = useState(false);

  useEffect(() => {
    loadCurrentUser();
  }, []);

  useEffect(() => {
    if (currentUser) {
      loadSentRequests();
    }
  }, [currentUser]);

  const loadCurrentUser = async () => {
    try {
      const userData = localStorage.getItem('user');
      if (userData) {
        const user = JSON.parse(userData);
        setCurrentUser(user);
      }
    } catch (error) {
      console.error('Error loading current user:', error);
      toast.error('Failed to load user data');
    }
  };

  const loadSentRequests = async () => {
    if (!currentUser) return;

    try {
      setIsLoading(true);
      const response = await fetch(`http://localhost:5000/api/product-requests/sent/${currentUser.user_id}`);
      if (!response.ok) throw new Error('Failed to fetch sent requests');

      const data = await response.json();
      setRequests(data);
    } catch (error) {
      console.error('Error loading sent requests:', error);
      toast.error('Failed to load sent requests');
    } finally {
      setIsLoading(false);
    }
  };

  const handleViewDetails = (request: SentRequest) => {
    setSelectedRequest(request);
    setShowDetailsModal(true);
  };

  const formatDate = (dateString: string) => {
    return new Date(dateString).toLocaleDateString('en-US', {
      year: 'numeric',
      month: 'short',
      day: 'numeric',
      hour: '2-digit',
      minute: '2-digit'
    });
  };

  const getStatusColor = (status: string) => {
    switch (status) {
      case 'pending': return 'text-yellow-600 bg-yellow-100';
      case 'approved': return 'text-green-600 bg-green-100';
      case 'denied': return 'text-red-600 bg-red-100';
      default: return 'text-gray-600 bg-gray-100';
    }
  };

  const getStatusIcon = (status: string) => {
    switch (status) {
      case 'pending': return <Clock className="h-4 w-4" />;
      case 'approved': return <CheckCircle2 className="h-4 w-4" />;
      case 'denied': return <XCircle className="h-4 w-4" />;
      default: return <Clock className="h-4 w-4" />;
    }
  };

  const getTotalValue = (items: RequestItem[]) => {
    return items.reduce((sum, item) => sum + (item.price * item.quantity), 0);
  };

  if (isLoading) {
    return (
      <div className="p-6 max-w-6xl mx-auto">
        <div className="flex items-center justify-center h-64">
          <div className="animate-spin rounded-full h-8 w-8 border-b-2 border-blue-600"></div>
          <span className="ml-2 text-gray-600">Loading sent requests...</span>
        </div>
      </div>
    );
  }

  return (
<<<<<<< HEAD
    <div className="p-6 max-w-6xl mx-auto">
      <div className="bg-white rounded-lg shadow-lg">
        <div className="p-6 border-b border-gray-200">
          <div className="flex items-center justify-between">
            <div className="flex items-center gap-4">
=======
    <div
      className={`transition-all duration-300 ${
        isCollapsed ? "ml-5" : "ml-1"
      } p-2 sm:p-4 dark:bg-neutral-900 min-h-screen`}
    >
      <div className="bg-white dark:bg-neutral-800 rounded-lg shadow-md overflow-hidden border border-gray-200 dark:border-neutral-700">
        {/* Toaster for success and error */}
        <Toaster
          position="top-center"
          toastOptions={{
            duration: 2000,
            style: {
              background: "#363636",
              color: "#fff",
            },
          }}
        />
        <div className="p-6">
          <div className="flex items-center gap-4 mb-3.5">
            <button
              onClick={() => navigate(-1)}
              className="flex items-center cursor-pointer gap-2 text-gray-800 dark:text-gray-200 hover:text-gray-900 dark:hover:text-gray-100 transition-colors"
            >
              <ArrowLeft size={20} />
            </button>
            <h5 className="text-xl font-bold text-gray-900 dark:text-gray-100">
              Requested Items
            </h5>
          </div>

          {/* Control Bar with Filters, Search, Export, and Pagination */}
          <div className="flex flex-col sm:flex-row justify-between items-center mb-4 gap-4">
            {/* Filters and Search */}
            <div className="flex flex-col lg:flex-row gap-2 w-full sm:w-auto">
              {/* Search with icon */}
              <div className="relative w-full">
                <div className="absolute inset-y-0 left-0 pl-3 flex items-center pointer-events-none">
                  <svg
                    className="w-5 h-5 text-gray-400 dark:text-gray-400"
                    fill="none"
                    stroke="currentColor"
                    viewBox="0 0 24 24"
                    xmlns="http://www.w3.org/2000/svg"
                  >
                    <path
                      strokeLinecap="round"
                      strokeLinejoin="round"
                      strokeWidth="2"
                      d="M21 21l-6-6m2-5a7 7 0 11-14 0 7 7 0 0114 0z"
                    ></path>
                  </svg>
                </div>
                <input
                  type="text"
                  placeholder="Search by name or SKU..."
                  value={searchTerm}
                  onChange={(e) => {
                    setSearchTerm(e.target.value);
                    setCurrentPage(1);
                  }}
                  className="w-full pl-10 pr-4 py-2 border border-gray-300 dark:border-neutral-600 rounded-lg focus:outline-none focus:ring-2 focus:ring-blue-500 bg-white dark:bg-neutral-700 text-gray-900 dark:text-gray-100"
                />
              </div>

              {/* Status Filter */}
              <select
                value={statusFilter}
                onChange={(e) => {
                  setStatusFilter(e.target.value);
                  setCurrentPage(1);
                }}
                className="p-2 border border-gray-300 dark:border-neutral-600 rounded text-sm bg-white dark:bg-neutral-700 text-gray-900 dark:text-gray-100 border-radius-lg"
              >
                <option
                  value="all"
                  className="bg-white dark:bg-neutral-700 text-gray-900 dark:text-gray-100"
                >
                  All Status
                </option>
                <option
                  value="Pending"
                  className="bg-white dark:bg-neutral-700 text-gray-900 dark:text-gray-100"
                >
                  Pending
                </option>
                <option
                  value="Transferred"
                  className="bg-white dark:bg-neutral-700 text-gray-900 dark:text-gray-100"
                >
                  Transferred
                </option>
                <option
                  value="In-Transit"
                  className="bg-white dark:bg-neutral-700 text-gray-900 dark:text-gray-100"
                >
                  In-Transit
                </option>
                <option
                  value="Low Stock"
                  className="bg-white dark:bg-neutral-700 text-gray-900 dark:text-gray-100"
                >
                  Low Stock
                </option>
              </select>

              {/* Category Filter */}
              <select
                value={categoryFilter}
                onChange={(e) => {
                  setCategoryFilter(e.target.value);
                  setCurrentPage(1);
                }}
                className="p-2 border border-gray-300 dark:border-neutral-600 rounded text-sm bg-white dark:bg-neutral-700 text-gray-900 dark:text-gray-100"
              >
                <option
                  value="all"
                  className="bg-white dark:bg-neutral-700 text-gray-900 dark:text-gray-100"
                >
                  All Categories
                </option>
                {categories.map((category) => (
                  <option
                    key={category}
                    value={category}
                    className="border border-gray-300 dark:border-neutral-600 rounded-lg px-3 py-2 text-sm focus:ring-2 focus:ring-blue-500 focus:border-blue-500 bg-white dark:bg-neutral-700 text-gray-900 dark:text-gray-100"
                  >
                    {category}
                  </option>
                ))}
              </select>

              {/* Export Button */}
>>>>>>> 667811c9
              <button
                onClick={() => navigate(-1)}
                className="flex items-center cursor-pointer gap-2 text-gray-800 hover:text-gray-900 transition-colors"
              >
                <ArrowLeft size={20} />
              </button>
              <div>
                <h1 className="text-2xl font-bold text-gray-900 flex items-center gap-2">
                  <Package className="h-6 w-6 text-blue-600" />
                  Requested Items
                </h1>
                <p className="text-gray-600 mt-1">
                  Track the status of your product requests to other branches
                </p>
              </div>
            </div>
            <button
              onClick={loadSentRequests}
              className="flex items-center gap-2 px-4 py-2 bg-blue-600 text-white rounded-md hover:bg-blue-700 transition-colors"
            >
              <RefreshCw className="h-4 w-4" />
              Refresh
            </button>
          </div>
        </div>

<<<<<<< HEAD
        <div className="p-6">
          {requests.length === 0 ? (
            <div className="text-center py-12">
              <Package className="h-12 w-12 text-gray-400 mx-auto mb-4" />
              <h3 className="text-lg font-medium text-gray-900 mb-2">No Sent Requests</h3>
              <p className="text-gray-600">You haven't sent any product requests yet.</p>
            </div>
          ) : (
            <div className="space-y-4">
              {requests.map((request) => (
                <div key={request.request_id} className="border border-gray-200 rounded-lg p-6 hover:shadow-md transition-shadow">
                  <div className="flex items-start justify-between mb-4">
                    <div className="flex-1">
                      <div className="flex items-center gap-3 mb-2">
                        <h3 className="text-lg font-semibold text-gray-900">
                          Request #{request.request_id}
                        </h3>
                        <span className={`px-2 py-1 rounded-full text-xs font-medium flex items-center gap-1 ${getStatusColor(request.status)}`}>
                          {getStatusIcon(request.status)}
                          {request.status.toUpperCase()}
                        </span>
                      </div>

                      <div className="grid grid-cols-1 md:grid-cols-3 gap-4 text-sm text-gray-600">
                        <div className="flex items-center gap-2">
                          <User className="h-4 w-4" />
                          <span><strong>To:</strong> {request.recipient.name}</span>
                        </div>
                        <div className="flex items-center gap-2">
                          <MapPin className="h-4 w-4" />
                          <span><strong>Branch:</strong> {request.recipient_branch}</span>
                        </div>
                        <div className="flex items-center gap-2">
                          <Calendar className="h-4 w-4" />
                          <span><strong>Sent:</strong> {formatDate(request.created_at)}</span>
                        </div>
                      </div>

                      {request.reviewed_at && (
                        <div className="mt-2 text-sm text-gray-600">
                          <span><strong>Reviewed:</strong> {formatDate(request.reviewed_at)}</span>
                          {request.reviewer_name && (
                            <span className="ml-4"><strong>By:</strong> {request.reviewer_name}</span>
                          )}
                        </div>
                      )}
                    </div>
                  </div>

                  {/* Request Summary */}
                  <div className="mb-4 p-4 bg-gray-50 rounded-md">
                    <div className="grid grid-cols-2 md:grid-cols-4 gap-4 text-sm">
                      <div>
                        <span className="font-medium text-gray-700">Items:</span>
                        <p className="text-gray-600">{request.items.length}</p>
                      </div>
                      <div>
                        <span className="font-medium text-gray-700">Total Quantity:</span>
                        <p className="text-gray-600">{request.items.reduce((sum, item) => sum + item.quantity, 0)}</p>
                      </div>
                      <div>
                        <span className="font-medium text-gray-700">Total Value:</span>
                        <p className="text-gray-600">₱{getTotalValue(request.items).toFixed(2)}</p>
                      </div>
                      <div>
                        <span className="font-medium text-gray-700">Status:</span>
                        <p className={`font-medium ${getStatusColor(request.status).split(' ')[0]}`}>
                          {request.status.charAt(0).toUpperCase() + request.status.slice(1)}
                        </p>
                      </div>
                    </div>
                  </div>

                  {/* Review Notes */}
                  {request.notes && (
                    <div className="mb-4 p-3 bg-blue-50 border border-blue-200 rounded-md">
                      <div className="flex items-start gap-2">
                        <MessageSquare className="h-4 w-4 text-blue-500 mt-0.5" />
                        <div>
                          <p className="text-sm font-medium text-blue-700">Review Notes:</p>
                          <p className="text-sm text-blue-600">{request.notes}</p>
                        </div>
                      </div>
                    </div>
                  )}

                  {/* Action Button */}
                  <div className="flex justify-end">
                    <button
                      onClick={() => handleViewDetails(request)}
                      className="flex items-center gap-2 px-4 py-2 bg-blue-600 text-white rounded-md hover:bg-blue-700 transition-colors"
=======
          {/* Table */}
          <div className="overflow-x-auto">
            <table className="min-w-full bg-white dark:bg-neutral-800">
              <thead>
                <tr className="bg-gray-100 dark:bg-neutral-700">
                  <th className="px-4 py-2 text-left text-sm font-medium text-gray-700 dark:text-gray-300">
                    SKU/CODE
                  </th>
                  <th className="px-4 py-2 text-left text-sm font-medium text-gray-700 dark:text-gray-300">
                    Product Name
                  </th>
                  <th className="px-4 py-2 text-left text-sm font-medium text-gray-700 dark:text-gray-300">
                    Category
                  </th>
                  <th className="px-4 py-2 text-left text-sm font-medium text-gray-700 dark:text-gray-300">
                    Price
                  </th>
                  <th className="px-4 py-2 text-left text-sm font-medium text-gray-700 dark:text-gray-300">
                    Quantity
                  </th>
                  <th className="px-4 py-2 text-left text-sm font-medium text-gray-700 dark:text-gray-300">
                    Status
                  </th>
                  <th className="px-4 py-2 text-left text-sm font-medium text-gray-700 dark:text-gray-300">
                    Actions
                  </th>
                </tr>
              </thead>
              <tbody>
                {paginatedProducts.length > 0 ? (
                  paginatedProducts.map((product) => (
                    <tr
                      key={product.id}
                      className="hover:bg-gray-50 dark:hover:bg-neutral-700/50"
                    >
                      <td className="px-4 py-2 text-sm text-gray-700 dark:text-gray-300">
                        {product.id}
                      </td>
                      <td className="px-4 py-2 text-sm text-gray-700 dark:text-gray-300">
                        {product.name}
                      </td>
                      <td className="px-4 py-2 text-sm text-gray-700 dark:text-gray-300">
                        {product.category}
                      </td>
                      <td className="px-4 py-2 text-sm text-gray-700 dark:text-gray-300">
                        {product.price}
                      </td>
                      <td className="px-4 py-2 text-sm text-gray-700 dark:text-gray-300">
                        {product.stock}
                      </td>
                      <td
                        className={`px-4 py-2 text-sm font-medium ${
                          product.status === "Pending"
                            ? "text-yellow-600 dark:text-yellow-400"
                            : product.status === "Transferred"
                            ? "text-green-600 dark:text-green-400"
                            : "text-red-600 dark:text-red-400"
                        }`}
                      >
                        {product.status}
                      </td>
                      <td className="px-4 py-2 text-sm text-gray-700 dark:text-gray-300">
                        <div className="flex space-x-2">
                          <button
                            onClick={() => handleEdit(product)}
                            className="px-3 py-1 bg-blue-50 text-blue-600 dark:bg-blue-900/30 dark:text-blue-300 rounded-md hover:bg-blue-100 dark:hover:bg-blue-900/50 transition-colors text-sm font-medium"
                          >
                            Edit
                          </button>
                          <button
                            onClick={() => handleRemoveRequest(product.id)}
                            className="px-3 py-1 bg-red-50 text-red-600 dark:bg-red-900/30 dark:text-red-300 rounded-md hover:bg-red-100 dark:hover:bg-red-900/50 transition-colors text-sm font-medium"
                          >
                            Remove
                          </button>
                        </div>
                      </td>
                    </tr>
                  ))
                ) : (
                  <tr>
                    <td
                      colSpan={7}
                      className="px-4 py-6 text-center text-sm text-gray-500 dark:text-gray-400"
                    >
                      No products found matching your criteria
                    </td>
                  </tr>
                )}
              </tbody>
            </table>
          </div>

          {/* Pagination Controls - Bottom */}
          {filteredProducts.length > 0 && (
            <div className="flex justify-between items-center mt-4">
              <div className="text-sm text-gray-600 dark:text-gray-400">
                Showing{" "}
                {filteredProducts.length === 0
                  ? 0
                  : (currentPage - 1) * itemsPerPage + 1}
                -{Math.min(currentPage * itemsPerPage, filteredProducts.length)}{" "}
                of {filteredProducts.length} items
              </div>
              <div className="flex space-x-1">
                <button
                  onClick={() => handlePageChange(currentPage - 1)}
                  disabled={currentPage === 1}
                  className={`px-3 py-1 rounded ${
                    currentPage === 1
                      ? "bg-gray-200 dark:bg-neutral-700 text-gray-500 dark:text-neutral-400 cursor-not-allowed"
                      : "bg-gray-200 dark:bg-neutral-700 hover:bg-gray-300 dark:hover:bg-neutral-600 text-gray-700 dark:text-gray-300"
                  }`}
                >
                  Previous
                </button>
                {Array.from({ length: totalPages }, (_, i) => i + 1).map(
                  (page) => (
                    <button
                      key={page}
                      onClick={() => handlePageChange(page)}
                      className={`px-3 py-1 rounded ${
                        currentPage === page
                          ? "bg-blue-600 text-white"
                          : "bg-gray-200 dark:bg-neutral-700 hover:bg-gray-300 dark:hover:bg-neutral-600 text-gray-700 dark:text-gray-300"
                      }`}
>>>>>>> 667811c9
                    >
                      <Eye className="h-4 w-4" />
                      View Details
                    </button>
<<<<<<< HEAD
                  </div>
                </div>
              ))}
            </div>
          )}
        </div>
      </div>

      {/* Details Modal */}
      {showDetailsModal && selectedRequest && (
        <div className="fixed inset-0 bg-black bg-opacity-50 flex items-center justify-center z-50">
          <div className="bg-white rounded-lg p-6 max-w-4xl w-full mx-4 max-h-[90vh] overflow-y-auto">
            <div className="flex items-center justify-between mb-6">
              <h3 className="text-xl font-semibold text-gray-900">
                Request Details #{selectedRequest.request_id}
              </h3>
              <button
                onClick={() => setShowDetailsModal(false)}
                className="text-gray-400 hover:text-gray-600"
              >
                <XCircle className="h-6 w-6" />
              </button>
            </div>

            {/* Request Info */}
            <div className="grid grid-cols-1 md:grid-cols-2 gap-6 mb-6">
              <div className="space-y-3">
                <div>
                  <span className="font-medium text-gray-700">Recipient:</span>
                  <p className="text-gray-600">{selectedRequest.recipient.name}</p>
                </div>
                <div>
                  <span className="font-medium text-gray-700">Branch:</span>
                  <p className="text-gray-600">{selectedRequest.recipient_branch}</p>
                </div>
                <div>
                  <span className="font-medium text-gray-700">Status:</span>
                  <span className={`ml-2 px-2 py-1 rounded-full text-xs font-medium ${getStatusColor(selectedRequest.status)}`}>
                    {selectedRequest.status.toUpperCase()}
                  </span>
                </div>
              </div>
              <div className="space-y-3">
                <div>
                  <span className="font-medium text-gray-700">Sent Date:</span>
                  <p className="text-gray-600">{formatDate(selectedRequest.created_at)}</p>
                </div>
                {selectedRequest.reviewed_at && (
                  <div>
                    <span className="font-medium text-gray-700">Reviewed Date:</span>
                    <p className="text-gray-600">{formatDate(selectedRequest.reviewed_at)}</p>
                  </div>
                )}
                {selectedRequest.reviewer_name && (
                  <div>
                    <span className="font-medium text-gray-700">Reviewed By:</span>
                    <p className="text-gray-600">{selectedRequest.reviewer_name}</p>
                  </div>
                )}
=======
                  )
                )}
                <button
                  onClick={() => handlePageChange(currentPage + 1)}
                  disabled={currentPage === totalPages || totalPages === 0}
                  className={`px-3 py-1 rounded ${
                    currentPage === totalPages || totalPages === 0
                      ? "bg-gray-200 dark:bg-neutral-700 text-gray-500 dark:text-neutral-400 cursor-not-allowed"
                      : "bg-gray-200 dark:bg-neutral-700 hover:bg-gray-300 dark:hover:bg-neutral-600 text-gray-700 dark:text-gray-300"
                  }`}
                >
                  Next
                </button>
              </div>
            </div>
          )}
        </div>
        <div className="p-4 bg-gray-100 dark:bg-neutral-700 border-t border-gray-200 dark:border-neutral-600">
          <small className="text-gray-500 dark:text-gray-400">
            Last updated 3 mins ago
          </small>
        </div>
      </div>

      {/* Edit Modal */}
      {isEditModalOpen && selectedProduct && (
        <div className="fixed inset-0 flex items-center justify-center bg-gradient-to-b from-black/30 to-black/70 z-50">
          <div className="bg-white dark:bg-neutral-800 rounded-lg shadow-lg w-full max-w-lg p-6 border border-gray-200 dark:border-neutral-700">
            <h2 className="text-xl font-bold mb-4 text-gray-900 dark:text-gray-100">
              Edit Request
            </h2>

            <div className="grid grid-cols-1 md:grid-cols-2 gap-6 ml-2.5 mb-8">
              <div>
                <label className="block text-sm font-medium text-gray-700 dark:text-gray-300 mb-1">
                  Product Name
                </label>
                <input
                  type="text"
                  name="name"
                  value={editedProduct.name || ""}
                  onChange={handleInputChange}
                  className="w-full p-2 border border-gray-300 dark:border-neutral-600 rounded bg-white dark:bg-neutral-700 text-gray-900 dark:text-gray-100"
                />
              </div>

              <div>
                <label className="block text-sm font-medium text-gray-700 dark:text-gray-300 mb-1">
                  Category
                </label>
                <input
                  type="text"
                  name="category"
                  value={editedProduct.category || ""}
                  onChange={handleInputChange}
                  className="w-full p-2 border border-gray-300 dark:border-neutral-600 rounded bg-white dark:bg-neutral-700 text-gray-900 dark:text-gray-100"
                />
              </div>

              <div>
                <label className="block text-sm font-medium text-gray-700 dark:text-gray-300 mb-1">
                  Price
                </label>
                <input
                  type="text"
                  name="price"
                  value={editedProduct.price || ""}
                  onChange={handleInputChange}
                  className="w-full p-2 border border-gray-300 dark:border-neutral-600 rounded bg-white dark:bg-neutral-700 text-gray-900 dark:text-gray-100"
                />
              </div>

              <div>
                <label className="block text-sm font-medium text-gray-700 dark:text-gray-300 mb-1">
                  Quantity
                </label>
                <input
                  type="number"
                  name="stock"
                  value={editedProduct.stock || 0}
                  onChange={handleInputChange}
                  className="w-full p-2 border border-gray-300 dark:border-neutral-600 rounded bg-white dark:bg-neutral-700 text-gray-900 dark:text-gray-100"
                />
>>>>>>> 667811c9
              </div>
            </div>

<<<<<<< HEAD
            {/* Items Table */}
            <div className="mb-6">
              <h4 className="font-medium text-gray-900 mb-3">Requested Items:</h4>
              <div className="overflow-x-auto">
                <table className="min-w-full divide-y divide-gray-200">
                  <thead className="bg-gray-50">
                    <tr>
                      <th className="px-4 py-2 text-left text-xs font-medium text-gray-500 uppercase tracking-wider">
                        Product
                      </th>
                      <th className="px-4 py-2 text-left text-xs font-medium text-gray-500 uppercase tracking-wider">
                        Category
                      </th>
                      <th className="px-4 py-2 text-left text-xs font-medium text-gray-500 uppercase tracking-wider">
                        Quantity
                      </th>
                      <th className="px-4 py-2 text-left text-xs font-medium text-gray-500 uppercase tracking-wider">
                        Price
                      </th>
                      <th className="px-4 py-2 text-left text-xs font-medium text-gray-500 uppercase tracking-wider">
                        Total
                      </th>
                    </tr>
                  </thead>
                  <tbody className="bg-white divide-y divide-gray-200">
                    {selectedRequest.items.map((item, index) => (
                      <tr key={index}>
                        <td className="px-4 py-2 text-sm text-gray-900">
                          {item.product_name}
                        </td>
                        <td className="px-4 py-2 text-sm text-gray-600">
                          {item.category_name}
                        </td>
                        <td className="px-4 py-2 text-sm text-gray-900">
                          {item.quantity}
                        </td>
                        <td className="px-4 py-2 text-sm text-gray-900">
                          ₱{item.price.toFixed(2)}
                        </td>
                        <td className="px-4 py-2 text-sm text-gray-900">
                          ₱{(item.price * item.quantity).toFixed(2)}
                        </td>
                      </tr>
                    ))}
                  </tbody>
                  <tfoot className="bg-gray-50">
                    <tr>
                      <td colSpan={4} className="px-4 py-2 text-sm font-medium text-gray-900 text-right">
                        Total Value:
                      </td>
                      <td className="px-4 py-2 text-sm font-medium text-gray-900">
                        ₱{getTotalValue(selectedRequest.items).toFixed(2)}
                      </td>
                    </tr>
                  </tfoot>
                </table>
              </div>
            </div>

            {/* Review Notes */}
            {selectedRequest.notes && (
              <div className="p-4 bg-blue-50 border border-blue-200 rounded-md">
                <h4 className="font-medium text-blue-700 mb-2">Review Notes:</h4>
                <p className="text-blue-600">{selectedRequest.notes}</p>
              </div>
            )}

            <div className="flex justify-end mt-6">
              <button
                onClick={() => setShowDetailsModal(false)}
                className="px-4 py-2 bg-gray-600 text-white rounded-md hover:bg-gray-700 transition-colors"
=======
              <div className="md:col-span-2">
                <label className="block text-sm font-medium text-gray-700 dark:text-gray-300 mb-1">
                  Description
                </label>
                <textarea
                  name="description"
                  value={editedProduct.description || ""}
                  onChange={handleInputChange}
                  className="w-full p-2 border border-gray-300 dark:border-neutral-600 rounded bg-white dark:bg-neutral-700 text-gray-900 dark:text-gray-100"
                  rows={3}
                />
              </div>
            </div>

            <div className="mt-6 flex justify-end space-x-2">
              <button
                onClick={() =>
                  confirmAction(
                    "Discard Changes",
                    "Are you sure you want to discard your changes?",
                    closeEditModal
                  )
                }
                className="bg-gray-500 text-white px-4 py-2 rounded hover:bg-gray-600 transition-colors"
              >
                Cancel
              </button>
              <button
                onClick={() =>
                  confirmAction(
                    "Save Changes",
                    "Are you sure you want to save these changes?",
                    saveChanges
                  )
                }
                className="bg-blue-600 text-white px-4 py-2 rounded hover:bg-blue-700 transition-colors"
              >
                Save Changes
              </button>
            </div>
          </div>
        </div>
      )}

      {/* Confirmation Modal */}
      {isConfirmModalOpen && (
        <div className="fixed inset-0 flex items-center justify-center bg-gradient-to-b from-black/30 to-black/70 z-50">
          <div className="bg-white dark:bg-neutral-800 rounded-lg shadow-lg w-full max-w-md p-6 border border-gray-200 dark:border-neutral-700">
            <h2 className="text-xl font-bold mb-4 text-gray-900 dark:text-gray-100">
              {confirmModalContent.title}
            </h2>
            <p className="mb-6 text-gray-700 dark:text-gray-300">
              {confirmModalContent.message}
            </p>
            <div className="flex justify-end space-x-2">
              <button
                onClick={closeConfirmModal}
                className="bg-gray-500 text-white px-4 py-2 rounded hover:bg-gray-600 transition-colors"
              >
                No
              </button>
              <button
                onClick={() => {
                  confirmModalContent.action();
                  closeConfirmModal();
                }}
                className="bg-blue-600 text-white px-4 py-2 rounded hover:bg-blue-700 transition-colors"
>>>>>>> 667811c9
              >
                Close
              </button>
            </div>
          </div>
        </div>
      )}
    </div>
  );
}<|MERGE_RESOLUTION|>--- conflicted
+++ resolved
@@ -1,4 +1,4 @@
-import React, { useState, useEffect } from 'react';
+import { useState, useEffect } from 'react';
 import {
   Package,
   User,
@@ -12,8 +12,9 @@
   Eye,
   ArrowLeft
 } from 'lucide-react';
-import { toast } from 'react-hot-toast';
+import { toast, Toaster } from 'react-hot-toast';
 import { useNavigate } from 'react-router-dom';
+import { useSidebar } from '../Sidebar/SidebarContext';
 
 interface RequestItem {
   id: number;
@@ -48,6 +49,7 @@
 
 export default function Requested_Item() {
   const navigate = useNavigate();
+  const { isCollapsed } = useSidebar();
   const [requests, setRequests] = useState<SentRequest[]>([]);
   const [isLoading, setIsLoading] = useState(true);
   const [currentUser, setCurrentUser] = useState<User | null>(null);
@@ -144,17 +146,9 @@
   }
 
   return (
-<<<<<<< HEAD
-    <div className="p-6 max-w-6xl mx-auto">
-      <div className="bg-white rounded-lg shadow-lg">
-        <div className="p-6 border-b border-gray-200">
-          <div className="flex items-center justify-between">
-            <div className="flex items-center gap-4">
-=======
     <div
-      className={`transition-all duration-300 ${
-        isCollapsed ? "ml-5" : "ml-1"
-      } p-2 sm:p-4 dark:bg-neutral-900 min-h-screen`}
+      className={`transition-all duration-300 ${isCollapsed ? "ml-5" : "ml-1"
+        } p-2 sm:p-4 dark:bg-neutral-900 min-h-screen`}
     >
       <div className="bg-white dark:bg-neutral-800 rounded-lg shadow-md overflow-hidden border border-gray-200 dark:border-neutral-700">
         {/* Toaster for success and error */}
@@ -176,130 +170,17 @@
             >
               <ArrowLeft size={20} />
             </button>
-            <h5 className="text-xl font-bold text-gray-900 dark:text-gray-100">
-              Requested Items
-            </h5>
+            <div>
+              <h1 className="text-2xl font-bold text-gray-900 dark:text-gray-100 flex items-center gap-2">
+                <Package className="h-6 w-6 text-blue-600" />
+                Requested Items
+              </h1>
+              <p className="text-gray-600 dark:text-gray-400 mt-1">
+                Track the status of your product requests to other branches
+              </p>
+            </div>
           </div>
-
-          {/* Control Bar with Filters, Search, Export, and Pagination */}
-          <div className="flex flex-col sm:flex-row justify-between items-center mb-4 gap-4">
-            {/* Filters and Search */}
-            <div className="flex flex-col lg:flex-row gap-2 w-full sm:w-auto">
-              {/* Search with icon */}
-              <div className="relative w-full">
-                <div className="absolute inset-y-0 left-0 pl-3 flex items-center pointer-events-none">
-                  <svg
-                    className="w-5 h-5 text-gray-400 dark:text-gray-400"
-                    fill="none"
-                    stroke="currentColor"
-                    viewBox="0 0 24 24"
-                    xmlns="http://www.w3.org/2000/svg"
-                  >
-                    <path
-                      strokeLinecap="round"
-                      strokeLinejoin="round"
-                      strokeWidth="2"
-                      d="M21 21l-6-6m2-5a7 7 0 11-14 0 7 7 0 0114 0z"
-                    ></path>
-                  </svg>
-                </div>
-                <input
-                  type="text"
-                  placeholder="Search by name or SKU..."
-                  value={searchTerm}
-                  onChange={(e) => {
-                    setSearchTerm(e.target.value);
-                    setCurrentPage(1);
-                  }}
-                  className="w-full pl-10 pr-4 py-2 border border-gray-300 dark:border-neutral-600 rounded-lg focus:outline-none focus:ring-2 focus:ring-blue-500 bg-white dark:bg-neutral-700 text-gray-900 dark:text-gray-100"
-                />
-              </div>
-
-              {/* Status Filter */}
-              <select
-                value={statusFilter}
-                onChange={(e) => {
-                  setStatusFilter(e.target.value);
-                  setCurrentPage(1);
-                }}
-                className="p-2 border border-gray-300 dark:border-neutral-600 rounded text-sm bg-white dark:bg-neutral-700 text-gray-900 dark:text-gray-100 border-radius-lg"
-              >
-                <option
-                  value="all"
-                  className="bg-white dark:bg-neutral-700 text-gray-900 dark:text-gray-100"
-                >
-                  All Status
-                </option>
-                <option
-                  value="Pending"
-                  className="bg-white dark:bg-neutral-700 text-gray-900 dark:text-gray-100"
-                >
-                  Pending
-                </option>
-                <option
-                  value="Transferred"
-                  className="bg-white dark:bg-neutral-700 text-gray-900 dark:text-gray-100"
-                >
-                  Transferred
-                </option>
-                <option
-                  value="In-Transit"
-                  className="bg-white dark:bg-neutral-700 text-gray-900 dark:text-gray-100"
-                >
-                  In-Transit
-                </option>
-                <option
-                  value="Low Stock"
-                  className="bg-white dark:bg-neutral-700 text-gray-900 dark:text-gray-100"
-                >
-                  Low Stock
-                </option>
-              </select>
-
-              {/* Category Filter */}
-              <select
-                value={categoryFilter}
-                onChange={(e) => {
-                  setCategoryFilter(e.target.value);
-                  setCurrentPage(1);
-                }}
-                className="p-2 border border-gray-300 dark:border-neutral-600 rounded text-sm bg-white dark:bg-neutral-700 text-gray-900 dark:text-gray-100"
-              >
-                <option
-                  value="all"
-                  className="bg-white dark:bg-neutral-700 text-gray-900 dark:text-gray-100"
-                >
-                  All Categories
-                </option>
-                {categories.map((category) => (
-                  <option
-                    key={category}
-                    value={category}
-                    className="border border-gray-300 dark:border-neutral-600 rounded-lg px-3 py-2 text-sm focus:ring-2 focus:ring-blue-500 focus:border-blue-500 bg-white dark:bg-neutral-700 text-gray-900 dark:text-gray-100"
-                  >
-                    {category}
-                  </option>
-                ))}
-              </select>
-
-              {/* Export Button */}
->>>>>>> 667811c9
-              <button
-                onClick={() => navigate(-1)}
-                className="flex items-center cursor-pointer gap-2 text-gray-800 hover:text-gray-900 transition-colors"
-              >
-                <ArrowLeft size={20} />
-              </button>
-              <div>
-                <h1 className="text-2xl font-bold text-gray-900 flex items-center gap-2">
-                  <Package className="h-6 w-6 text-blue-600" />
-                  Requested Items
-                </h1>
-                <p className="text-gray-600 mt-1">
-                  Track the status of your product requests to other branches
-                </p>
-              </div>
-            </div>
+          <div className="flex justify-end mb-4">
             <button
               onClick={loadSentRequests}
               className="flex items-center gap-2 px-4 py-2 bg-blue-600 text-white rounded-md hover:bg-blue-700 transition-colors"
@@ -310,22 +191,21 @@
           </div>
         </div>
 
-<<<<<<< HEAD
         <div className="p-6">
           {requests.length === 0 ? (
             <div className="text-center py-12">
               <Package className="h-12 w-12 text-gray-400 mx-auto mb-4" />
-              <h3 className="text-lg font-medium text-gray-900 mb-2">No Sent Requests</h3>
-              <p className="text-gray-600">You haven't sent any product requests yet.</p>
+              <h3 className="text-lg font-medium text-gray-900 dark:text-gray-100 mb-2">No Sent Requests</h3>
+              <p className="text-gray-600 dark:text-gray-400">You haven't sent any product requests yet.</p>
             </div>
           ) : (
             <div className="space-y-4">
               {requests.map((request) => (
-                <div key={request.request_id} className="border border-gray-200 rounded-lg p-6 hover:shadow-md transition-shadow">
+                <div key={request.request_id} className="border border-gray-200 dark:border-neutral-600 rounded-lg p-6 hover:shadow-md transition-shadow">
                   <div className="flex items-start justify-between mb-4">
                     <div className="flex-1">
                       <div className="flex items-center gap-3 mb-2">
-                        <h3 className="text-lg font-semibold text-gray-900">
+                        <h3 className="text-lg font-semibold text-gray-900 dark:text-gray-100">
                           Request #{request.request_id}
                         </h3>
                         <span className={`px-2 py-1 rounded-full text-xs font-medium flex items-center gap-1 ${getStatusColor(request.status)}`}>
@@ -334,7 +214,7 @@
                         </span>
                       </div>
 
-                      <div className="grid grid-cols-1 md:grid-cols-3 gap-4 text-sm text-gray-600">
+                      <div className="grid grid-cols-1 md:grid-cols-3 gap-4 text-sm text-gray-600 dark:text-gray-400">
                         <div className="flex items-center gap-2">
                           <User className="h-4 w-4" />
                           <span><strong>To:</strong> {request.recipient.name}</span>
@@ -350,7 +230,7 @@
                       </div>
 
                       {request.reviewed_at && (
-                        <div className="mt-2 text-sm text-gray-600">
+                        <div className="mt-2 text-sm text-gray-600 dark:text-gray-400">
                           <span><strong>Reviewed:</strong> {formatDate(request.reviewed_at)}</span>
                           {request.reviewer_name && (
                             <span className="ml-4"><strong>By:</strong> {request.reviewer_name}</span>
@@ -361,22 +241,22 @@
                   </div>
 
                   {/* Request Summary */}
-                  <div className="mb-4 p-4 bg-gray-50 rounded-md">
+                  <div className="mb-4 p-4 bg-gray-50 dark:bg-neutral-700 rounded-md">
                     <div className="grid grid-cols-2 md:grid-cols-4 gap-4 text-sm">
                       <div>
-                        <span className="font-medium text-gray-700">Items:</span>
-                        <p className="text-gray-600">{request.items.length}</p>
+                        <span className="font-medium text-gray-700 dark:text-gray-300">Items:</span>
+                        <p className="text-gray-600 dark:text-gray-400">{request.items.length}</p>
                       </div>
                       <div>
-                        <span className="font-medium text-gray-700">Total Quantity:</span>
-                        <p className="text-gray-600">{request.items.reduce((sum, item) => sum + item.quantity, 0)}</p>
+                        <span className="font-medium text-gray-700 dark:text-gray-300">Total Quantity:</span>
+                        <p className="text-gray-600 dark:text-gray-400">{request.items.reduce((sum, item) => sum + item.quantity, 0)}</p>
                       </div>
                       <div>
-                        <span className="font-medium text-gray-700">Total Value:</span>
-                        <p className="text-gray-600">₱{getTotalValue(request.items).toFixed(2)}</p>
+                        <span className="font-medium text-gray-700 dark:text-gray-300">Total Value:</span>
+                        <p className="text-gray-600 dark:text-gray-400">₱{getTotalValue(request.items).toFixed(2)}</p>
                       </div>
                       <div>
-                        <span className="font-medium text-gray-700">Status:</span>
+                        <span className="font-medium text-gray-700 dark:text-gray-300">Status:</span>
                         <p className={`font-medium ${getStatusColor(request.status).split(' ')[0]}`}>
                           {request.status.charAt(0).toUpperCase() + request.status.slice(1)}
                         </p>
@@ -386,12 +266,12 @@
 
                   {/* Review Notes */}
                   {request.notes && (
-                    <div className="mb-4 p-3 bg-blue-50 border border-blue-200 rounded-md">
+                    <div className="mb-4 p-3 bg-blue-50 dark:bg-blue-900/30 border border-blue-200 dark:border-blue-800 rounded-md">
                       <div className="flex items-start gap-2">
                         <MessageSquare className="h-4 w-4 text-blue-500 mt-0.5" />
                         <div>
-                          <p className="text-sm font-medium text-blue-700">Review Notes:</p>
-                          <p className="text-sm text-blue-600">{request.notes}</p>
+                          <p className="text-sm font-medium text-blue-700 dark:text-blue-300">Review Notes:</p>
+                          <p className="text-sm text-blue-600 dark:text-blue-400">{request.notes}</p>
                         </div>
                       </div>
                     </div>
@@ -402,139 +282,10 @@
                     <button
                       onClick={() => handleViewDetails(request)}
                       className="flex items-center gap-2 px-4 py-2 bg-blue-600 text-white rounded-md hover:bg-blue-700 transition-colors"
-=======
-          {/* Table */}
-          <div className="overflow-x-auto">
-            <table className="min-w-full bg-white dark:bg-neutral-800">
-              <thead>
-                <tr className="bg-gray-100 dark:bg-neutral-700">
-                  <th className="px-4 py-2 text-left text-sm font-medium text-gray-700 dark:text-gray-300">
-                    SKU/CODE
-                  </th>
-                  <th className="px-4 py-2 text-left text-sm font-medium text-gray-700 dark:text-gray-300">
-                    Product Name
-                  </th>
-                  <th className="px-4 py-2 text-left text-sm font-medium text-gray-700 dark:text-gray-300">
-                    Category
-                  </th>
-                  <th className="px-4 py-2 text-left text-sm font-medium text-gray-700 dark:text-gray-300">
-                    Price
-                  </th>
-                  <th className="px-4 py-2 text-left text-sm font-medium text-gray-700 dark:text-gray-300">
-                    Quantity
-                  </th>
-                  <th className="px-4 py-2 text-left text-sm font-medium text-gray-700 dark:text-gray-300">
-                    Status
-                  </th>
-                  <th className="px-4 py-2 text-left text-sm font-medium text-gray-700 dark:text-gray-300">
-                    Actions
-                  </th>
-                </tr>
-              </thead>
-              <tbody>
-                {paginatedProducts.length > 0 ? (
-                  paginatedProducts.map((product) => (
-                    <tr
-                      key={product.id}
-                      className="hover:bg-gray-50 dark:hover:bg-neutral-700/50"
-                    >
-                      <td className="px-4 py-2 text-sm text-gray-700 dark:text-gray-300">
-                        {product.id}
-                      </td>
-                      <td className="px-4 py-2 text-sm text-gray-700 dark:text-gray-300">
-                        {product.name}
-                      </td>
-                      <td className="px-4 py-2 text-sm text-gray-700 dark:text-gray-300">
-                        {product.category}
-                      </td>
-                      <td className="px-4 py-2 text-sm text-gray-700 dark:text-gray-300">
-                        {product.price}
-                      </td>
-                      <td className="px-4 py-2 text-sm text-gray-700 dark:text-gray-300">
-                        {product.stock}
-                      </td>
-                      <td
-                        className={`px-4 py-2 text-sm font-medium ${
-                          product.status === "Pending"
-                            ? "text-yellow-600 dark:text-yellow-400"
-                            : product.status === "Transferred"
-                            ? "text-green-600 dark:text-green-400"
-                            : "text-red-600 dark:text-red-400"
-                        }`}
-                      >
-                        {product.status}
-                      </td>
-                      <td className="px-4 py-2 text-sm text-gray-700 dark:text-gray-300">
-                        <div className="flex space-x-2">
-                          <button
-                            onClick={() => handleEdit(product)}
-                            className="px-3 py-1 bg-blue-50 text-blue-600 dark:bg-blue-900/30 dark:text-blue-300 rounded-md hover:bg-blue-100 dark:hover:bg-blue-900/50 transition-colors text-sm font-medium"
-                          >
-                            Edit
-                          </button>
-                          <button
-                            onClick={() => handleRemoveRequest(product.id)}
-                            className="px-3 py-1 bg-red-50 text-red-600 dark:bg-red-900/30 dark:text-red-300 rounded-md hover:bg-red-100 dark:hover:bg-red-900/50 transition-colors text-sm font-medium"
-                          >
-                            Remove
-                          </button>
-                        </div>
-                      </td>
-                    </tr>
-                  ))
-                ) : (
-                  <tr>
-                    <td
-                      colSpan={7}
-                      className="px-4 py-6 text-center text-sm text-gray-500 dark:text-gray-400"
-                    >
-                      No products found matching your criteria
-                    </td>
-                  </tr>
-                )}
-              </tbody>
-            </table>
-          </div>
-
-          {/* Pagination Controls - Bottom */}
-          {filteredProducts.length > 0 && (
-            <div className="flex justify-between items-center mt-4">
-              <div className="text-sm text-gray-600 dark:text-gray-400">
-                Showing{" "}
-                {filteredProducts.length === 0
-                  ? 0
-                  : (currentPage - 1) * itemsPerPage + 1}
-                -{Math.min(currentPage * itemsPerPage, filteredProducts.length)}{" "}
-                of {filteredProducts.length} items
-              </div>
-              <div className="flex space-x-1">
-                <button
-                  onClick={() => handlePageChange(currentPage - 1)}
-                  disabled={currentPage === 1}
-                  className={`px-3 py-1 rounded ${
-                    currentPage === 1
-                      ? "bg-gray-200 dark:bg-neutral-700 text-gray-500 dark:text-neutral-400 cursor-not-allowed"
-                      : "bg-gray-200 dark:bg-neutral-700 hover:bg-gray-300 dark:hover:bg-neutral-600 text-gray-700 dark:text-gray-300"
-                  }`}
-                >
-                  Previous
-                </button>
-                {Array.from({ length: totalPages }, (_, i) => i + 1).map(
-                  (page) => (
-                    <button
-                      key={page}
-                      onClick={() => handlePageChange(page)}
-                      className={`px-3 py-1 rounded ${
-                        currentPage === page
-                          ? "bg-blue-600 text-white"
-                          : "bg-gray-200 dark:bg-neutral-700 hover:bg-gray-300 dark:hover:bg-neutral-600 text-gray-700 dark:text-gray-300"
-                      }`}
->>>>>>> 667811c9
                     >
                       <Eye className="h-4 w-4" />
                       View Details
                     </button>
-<<<<<<< HEAD
                   </div>
                 </div>
               ))}
@@ -594,95 +345,9 @@
                     <p className="text-gray-600">{selectedRequest.reviewer_name}</p>
                   </div>
                 )}
-=======
-                  )
-                )}
-                <button
-                  onClick={() => handlePageChange(currentPage + 1)}
-                  disabled={currentPage === totalPages || totalPages === 0}
-                  className={`px-3 py-1 rounded ${
-                    currentPage === totalPages || totalPages === 0
-                      ? "bg-gray-200 dark:bg-neutral-700 text-gray-500 dark:text-neutral-400 cursor-not-allowed"
-                      : "bg-gray-200 dark:bg-neutral-700 hover:bg-gray-300 dark:hover:bg-neutral-600 text-gray-700 dark:text-gray-300"
-                  }`}
-                >
-                  Next
-                </button>
               </div>
             </div>
-          )}
-        </div>
-        <div className="p-4 bg-gray-100 dark:bg-neutral-700 border-t border-gray-200 dark:border-neutral-600">
-          <small className="text-gray-500 dark:text-gray-400">
-            Last updated 3 mins ago
-          </small>
-        </div>
-      </div>
-
-      {/* Edit Modal */}
-      {isEditModalOpen && selectedProduct && (
-        <div className="fixed inset-0 flex items-center justify-center bg-gradient-to-b from-black/30 to-black/70 z-50">
-          <div className="bg-white dark:bg-neutral-800 rounded-lg shadow-lg w-full max-w-lg p-6 border border-gray-200 dark:border-neutral-700">
-            <h2 className="text-xl font-bold mb-4 text-gray-900 dark:text-gray-100">
-              Edit Request
-            </h2>
-
-            <div className="grid grid-cols-1 md:grid-cols-2 gap-6 ml-2.5 mb-8">
-              <div>
-                <label className="block text-sm font-medium text-gray-700 dark:text-gray-300 mb-1">
-                  Product Name
-                </label>
-                <input
-                  type="text"
-                  name="name"
-                  value={editedProduct.name || ""}
-                  onChange={handleInputChange}
-                  className="w-full p-2 border border-gray-300 dark:border-neutral-600 rounded bg-white dark:bg-neutral-700 text-gray-900 dark:text-gray-100"
-                />
-              </div>
-
-              <div>
-                <label className="block text-sm font-medium text-gray-700 dark:text-gray-300 mb-1">
-                  Category
-                </label>
-                <input
-                  type="text"
-                  name="category"
-                  value={editedProduct.category || ""}
-                  onChange={handleInputChange}
-                  className="w-full p-2 border border-gray-300 dark:border-neutral-600 rounded bg-white dark:bg-neutral-700 text-gray-900 dark:text-gray-100"
-                />
-              </div>
-
-              <div>
-                <label className="block text-sm font-medium text-gray-700 dark:text-gray-300 mb-1">
-                  Price
-                </label>
-                <input
-                  type="text"
-                  name="price"
-                  value={editedProduct.price || ""}
-                  onChange={handleInputChange}
-                  className="w-full p-2 border border-gray-300 dark:border-neutral-600 rounded bg-white dark:bg-neutral-700 text-gray-900 dark:text-gray-100"
-                />
-              </div>
-
-              <div>
-                <label className="block text-sm font-medium text-gray-700 dark:text-gray-300 mb-1">
-                  Quantity
-                </label>
-                <input
-                  type="number"
-                  name="stock"
-                  value={editedProduct.stock || 0}
-                  onChange={handleInputChange}
-                  className="w-full p-2 border border-gray-300 dark:border-neutral-600 rounded bg-white dark:bg-neutral-700 text-gray-900 dark:text-gray-100"
-                />
->>>>>>> 667811c9
-              </div>
-            </div>
-
-<<<<<<< HEAD
+
             {/* Items Table */}
             <div className="mb-6">
               <h4 className="font-medium text-gray-900 mb-3">Requested Items:</h4>
@@ -740,92 +405,23 @@
                   </tfoot>
                 </table>
               </div>
-            </div>
-
-            {/* Review Notes */}
-            {selectedRequest.notes && (
-              <div className="p-4 bg-blue-50 border border-blue-200 rounded-md">
-                <h4 className="font-medium text-blue-700 mb-2">Review Notes:</h4>
-                <p className="text-blue-600">{selectedRequest.notes}</p>
+
+              {/* Review Notes */}
+              {selectedRequest.notes && (
+                <div className="p-4 bg-blue-50 dark:bg-blue-900/30 border border-blue-200 dark:border-blue-800 rounded-md">
+                  <h4 className="font-medium text-blue-700 dark:text-blue-300 mb-2">Review Notes:</h4>
+                  <p className="text-blue-600 dark:text-blue-400">{selectedRequest.notes}</p>
+                </div>
+              )}
+
+              <div className="flex justify-end mt-6">
+                <button
+                  onClick={() => setShowDetailsModal(false)}
+                  className="px-4 py-2 bg-gray-600 text-white rounded-md hover:bg-gray-700 transition-colors"
+                >
+                  Close
+                </button>
               </div>
-            )}
-
-            <div className="flex justify-end mt-6">
-              <button
-                onClick={() => setShowDetailsModal(false)}
-                className="px-4 py-2 bg-gray-600 text-white rounded-md hover:bg-gray-700 transition-colors"
-=======
-              <div className="md:col-span-2">
-                <label className="block text-sm font-medium text-gray-700 dark:text-gray-300 mb-1">
-                  Description
-                </label>
-                <textarea
-                  name="description"
-                  value={editedProduct.description || ""}
-                  onChange={handleInputChange}
-                  className="w-full p-2 border border-gray-300 dark:border-neutral-600 rounded bg-white dark:bg-neutral-700 text-gray-900 dark:text-gray-100"
-                  rows={3}
-                />
-              </div>
-            </div>
-
-            <div className="mt-6 flex justify-end space-x-2">
-              <button
-                onClick={() =>
-                  confirmAction(
-                    "Discard Changes",
-                    "Are you sure you want to discard your changes?",
-                    closeEditModal
-                  )
-                }
-                className="bg-gray-500 text-white px-4 py-2 rounded hover:bg-gray-600 transition-colors"
-              >
-                Cancel
-              </button>
-              <button
-                onClick={() =>
-                  confirmAction(
-                    "Save Changes",
-                    "Are you sure you want to save these changes?",
-                    saveChanges
-                  )
-                }
-                className="bg-blue-600 text-white px-4 py-2 rounded hover:bg-blue-700 transition-colors"
-              >
-                Save Changes
-              </button>
-            </div>
-          </div>
-        </div>
-      )}
-
-      {/* Confirmation Modal */}
-      {isConfirmModalOpen && (
-        <div className="fixed inset-0 flex items-center justify-center bg-gradient-to-b from-black/30 to-black/70 z-50">
-          <div className="bg-white dark:bg-neutral-800 rounded-lg shadow-lg w-full max-w-md p-6 border border-gray-200 dark:border-neutral-700">
-            <h2 className="text-xl font-bold mb-4 text-gray-900 dark:text-gray-100">
-              {confirmModalContent.title}
-            </h2>
-            <p className="mb-6 text-gray-700 dark:text-gray-300">
-              {confirmModalContent.message}
-            </p>
-            <div className="flex justify-end space-x-2">
-              <button
-                onClick={closeConfirmModal}
-                className="bg-gray-500 text-white px-4 py-2 rounded hover:bg-gray-600 transition-colors"
-              >
-                No
-              </button>
-              <button
-                onClick={() => {
-                  confirmModalContent.action();
-                  closeConfirmModal();
-                }}
-                className="bg-blue-600 text-white px-4 py-2 rounded hover:bg-blue-700 transition-colors"
->>>>>>> 667811c9
-              >
-                Close
-              </button>
             </div>
           </div>
         </div>

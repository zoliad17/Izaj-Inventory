--- conflicted
+++ resolved
@@ -1251,7 +1251,10 @@
       const { data: productsForAudit } = await supabase
         .from("centralized_product")
         .select("id, product_name, quantity, price, category_id, status")
-        .in("id", items.map((item) => item.product_id));
+        .in(
+          "id",
+          items.map((item) => item.product_id)
+        );
 
       // Map products by ID for easy lookup
       const productMapForAudit = new Map(
@@ -1571,8 +1574,6 @@
             );
             continue;
           }
-<<<<<<< HEAD
-=======
 
           // Add products to requester's branch
           // Check if product already exists in requester's branch
@@ -1654,7 +1655,11 @@
               {
                 user_id: reviewedBy,
                 action: "INVENTORY_TRANSFER",
-                description: `Approved request #${requestId}: Transferred ${item.quantity} units of ${finalProductData?.product_name || "Unknown Product"} to requester's branch`,
+                description: `Approved request #${requestId}: Transferred ${
+                  item.quantity
+                } units of ${
+                  finalProductData?.product_name || "Unknown Product"
+                } to requester's branch`,
                 entity_type: "centralized_product",
                 entity_id: item.product_id.toString(),
                 metadata: {
@@ -1662,7 +1667,8 @@
                   requester_id: requestData.request_from,
                   requester_branch_id: requesterData.branch_id,
                   product_id: item.product_id,
-                  product_name: finalProductData?.product_name || "Unknown Product",
+                  product_name:
+                    finalProductData?.product_name || "Unknown Product",
                   price: finalProductData?.price || 0,
                   category_id: finalProductData?.category_id || null,
                   quantity: item.quantity,
@@ -1684,7 +1690,6 @@
               transferAuditError
             );
           }
->>>>>>> 105664f7
         }
       } else if (action === "denied") {
         // For denied requests: simply reset reserved_quantity to 0 without altering quantity
@@ -2257,51 +2262,29 @@
   const { branchId } = req.params;
 
   try {
-
-    // Strategy: Fetch BOTH INVENTORY_TRANSFER and PRODUCT_REQUEST_CREATED actions
-    const { data: auditLogs, error: auditError } = await supabase
-      .from("audit_logs")
-      .select(
-        `
-        id,
-        user_id,
-        action,
-        description,
-        entity_type,
-        entity_id,
-        metadata,
-        old_values,
-        new_values,
-        created_at
-      `
-      )
-      .in("action", ["INVENTORY_TRANSFER", "PRODUCT_REQUEST_CREATED"])
-      .order("created_at", { ascending: false });
-
-    if (auditError) {
-      console.error("Error fetching audit logs:", auditError);
-      return res.status(500).json({
-        error: "Failed to fetch transfers: " + auditError.message,
-      });
-    }
-
-<<<<<<< HEAD
-=======
-    console.log(
-      `Found ${auditLogs?.length || 0} audit logs (INVENTORY_TRANSFER + PRODUCT_REQUEST_CREATED)`
-    );
->>>>>>> 105664f7
-
-    if (!auditLogs || auditLogs.length === 0) {
+    // First, get all product transfers for this branch
+    const { data: transfers, error: transferError } = await supabase
+      .from("product_transfers")
+      .select("*")
+      .eq("branch_id", branchId)
+      .order("transferred_at", { ascending: false });
+
+    if (transferError) {
+      console.error("Error fetching transfers:", transferError);
+      return res
+        .status(500)
+        .json({ error: "Failed to fetch transfers: " + transferError.message });
+    }
+
+    if (!transfers || transfers.length === 0) {
       return res.status(200).json([]);
     }
 
-    // Filter and transform audit logs for this branch
+    // Get product details for each transfer
     const transformedItems = [];
 
-    for (const log of auditLogs) {
+    for (const transfer of transfers) {
       try {
-<<<<<<< HEAD
         // Get product details
         const { data: product, error: productError } = await supabase
           .from("centralized_product")
@@ -2320,142 +2303,41 @@
           )
           .eq("id", transfer.product_id)
           .single();
-=======
-        // Parse all JSON string fields comprehensively
-        let metadata = {};
-        let oldValues = {};
-        let newValues = {};
->>>>>>> 105664f7
-
-        // Parse metadata JSON string
-        if (typeof log.metadata === 'string') {
-          try {
-            metadata = JSON.parse(log.metadata);
-          } catch (parseErr) {
-            console.warn(`Failed to parse metadata for audit log ${log.id}:`, parseErr);
-            metadata = {};
-          }
-        } else {
-          metadata = log.metadata || {};
+
+        if (productError) {
+          console.error(
+            `Error fetching product ${transfer.product_id}:`,
+            productError
+          );
+          continue;
         }
 
-        // Parse old_values JSON string
-        if (typeof log.old_values === 'string') {
-          try {
-            oldValues = JSON.parse(log.old_values);
-          } catch (parseErr) {
-            console.warn(`Failed to parse old_values for audit log ${log.id}:`, parseErr);
-            oldValues = {};
-          }
-        } else {
-          oldValues = log.old_values || {};
+        // Get request details to find the source branch
+        const { data: request, error: requestError } = await supabase
+          .from("product_requisition")
+          .select(
+            `
+            request_from,
+            request_to,
+            user_from:request_from (
+              name,
+              branch_id,
+              branch:branch_id (
+                location
+              )
+            )
+          `
+          )
+          .eq("request_id", transfer.request_id)
+          .single();
+
+        if (requestError) {
+          console.error(
+            `Error fetching request ${transfer.request_id}:`,
+            requestError
+          );
         }
 
-        // Parse new_values JSON string
-        if (typeof log.new_values === 'string') {
-          try {
-            newValues = JSON.parse(log.new_values);
-          } catch (parseErr) {
-            console.warn(`Failed to parse new_values for audit log ${log.id}:`, parseErr);
-            newValues = {};
-          }
-        } else {
-          newValues = log.new_values || {};
-        }
-
-        // Handle different audit log types
-        if (log.action === "INVENTORY_TRANSFER") {
-          // For INVENTORY_TRANSFER: check if destination branch matches
-          const destBranchId = metadata?.requester_branch_id;
-          if (destBranchId !== parseInt(branchId)) {
-            continue;
-          }
-
-          const productId = metadata?.product_id || parseInt(log.entity_id);
-          const requestId = metadata?.request_id;
-
-          // Extract product details from audit log metadata
-          const productNameFromAudit = metadata?.product_name;
-          const priceFromAudit = metadata?.price;
-          const categoryFromAudit = metadata?.category_name;
-
-          // Try to get current product info
-          let currentProduct = null;
-          if (productId) {
-            const { data: product } = await supabase
-              .from("centralized_product")
-              .select(
-                `
-                id,
-                product_name,
-                price,
-                category_id,
-                category:category_id (
-                  category_name
-                ),
-                quantity
-              `
-              )
-              .eq("id", productId)
-              .maybeSingle();
-
-            currentProduct = product;
-          }
-
-          // Get request details to find the source branch
-          const { data: request } = await supabase
-            .from("product_requisition")
-            .select(
-              `
-              request_from,
-              request_to,
-              user_from:request_from (
-                name,
-                branch_id,
-                branch:branch_id (
-                  location
-                )
-              )
-            `
-            )
-            .eq("request_id", requestId)
-            .maybeSingle();
-
-          // Extract quantities - with proper defaults
-          const oldQuantity = metadata?.old_quantity || oldValues?.quantity || 0;
-          const newQuantity = currentProduct?.quantity || metadata?.quantity || newValues?.quantity || 0;
-          const quantityChange = newQuantity - oldQuantity;
-
-          transformedItems.push({
-            id: log.id,
-            product_id: productId,
-            product_name:
-              currentProduct?.product_name ||
-              productNameFromAudit ||
-              "Unknown Product",
-            category_name:
-              currentProduct?.category?.category_name ||
-              categoryFromAudit ||
-              "Uncategorized",
-            price: currentProduct?.price || priceFromAudit || 0,
-            old_quantity: Math.max(0, oldQuantity),
-            new_quantity: Math.max(0, newQuantity),
-            quantity_change: Math.abs(quantityChange),
-            change_type: quantityChange > 0 ? "Added" : "Deducted",
-            transferred_from: request?.user_from?.branch?.location || "Unknown Branch",
-            transferred_at: log.created_at,
-            request_id: requestId,
-            requester_name: request?.user_from?.name || "Unknown User",
-          });
-
-        } else if (log.action === "PRODUCT_REQUEST_CREATED") {
-          // For PRODUCT_REQUEST_CREATED: check if request_to matches branch
-          const requestTo = metadata?.request_to;
-          if (!requestTo) {
-            continue;
-          }
-
-<<<<<<< HEAD
         const transformedItem = {
           id: transfer.id,
           product_id: transfer.product_id,
@@ -2488,83 +2370,15 @@
           requester_name: request?.user_from?.name || "Unknown User",
           transfer_status: transfer.status || "Completed",
         };
-=======
-          // Get user info to check their branch
-          const { data: toUser } = await supabase
-            .from("user")
-            .select("branch_id")
-            .eq("user_id", requestTo)
-            .maybeSingle();
-
-          if (!toUser || toUser.branch_id !== parseInt(branchId)) {
-            continue;
-          }
->>>>>>> 105664f7
-
-          // Extract items from new_values
-          const items = newValues?.items || [];
-          if (!Array.isArray(items) || items.length === 0) {
-            continue;
-          }
-
-          // Get requester info
-          const { data: requester } = await supabase
-            .from("user")
-            .select("name, branch_id, branch:branch_id(location)")
-            .eq("user_id", log.user_id)
-            .maybeSingle();
-
-          // Process each item in the request
-          for (const item of items) {
-            const productId = item.product_id;
-            const requestedQuantity = item.quantity || 0;
-
-            // Get product details
-            const { data: product } = await supabase
-              .from("centralized_product")
-              .select(
-                `
-                id,
-                product_name,
-                price,
-                quantity,
-                category_id,
-                category:category_id (
-                  category_name
-                )
-              `
-              )
-              .eq("id", productId)
-              .maybeSingle();
-
-            if (!product) {
-              continue; // Skip if product not found
-            }
-
-            transformedItems.push({
-              id: `${log.id}-${productId}`,
-              product_id: productId,
-              product_name: product.product_name || "Unknown Product",
-              category_name: product.category?.category_name || "Uncategorized",
-              price: product.price || 0,
-              old_quantity: 0,
-              new_quantity: requestedQuantity,
-              quantity_change: requestedQuantity,
-              change_type: "Requested",
-              transferred_from: requester?.branch?.location || "Unknown Branch",
-              transferred_at: log.created_at,
-              request_id: log.entity_id,
-              requester_name: requester?.name || "Unknown User",
-            });
-          }
-        }
-      } catch (logError) {
-        console.error(`Error processing audit log ${log.id}:`, logError);
+
+        transformedItems.push(transformedItem);
+      } catch (itemError) {
+        console.error(`Error processing transfer ${transfer.id}:`, itemError);
         continue;
       }
     }
 
-    console.log(`Transformed ${transformedItems.length} items`);
+    console.log(`Returning ${transformedItems.length} transformed items`);
     res.json(transformedItems);
   } catch (error) {
     console.error("Error in transfers endpoint:", error);

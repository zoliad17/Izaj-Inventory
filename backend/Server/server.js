const express = require("express");
const cors = require("cors");
const bodyParser = require("body-parser");
const { supabase } = require("./supabase.node");

// Example: Use dotenv for environment variables (optional)
require("dotenv").config();

const app = express();
const PORT = process.env.PORT || 5000;

// Middleware
app.use(cors());
app.use(bodyParser.json());

// GET all products from Supabase (filtered by branch_id)
app.get("/api/products", async (req, res) => {
  let branchId = req.query.branch_id;
  if (!branchId) {
    return res.status(400).json({ error: "branch_id is required" });
  }
  branchId = Number(branchId); // ensure branchId is a number
  const { data, error } = await supabase
    .from("centralized_product")
    .select(
      `
      id,
      product_name,
      quantity,
      price,
      status,
      branch_id,
      category_id,
      category:category_id (
        id,
        category_name
      )
    `
    )
    .eq("branch_id", branchId);
  if (error) return res.status(500).json({ error: error.message });
  // Map category name to top-level for frontend
  const mapped = data.map((product) => ({
    ...product,
    category_name: product.category?.category_name || "",
  }));
  res.json(mapped);
});

// POST add new product to Supabase (with branch_id from request)
app.post("/api/products", async (req, res) => {
  const product = req.body;

  // Build a clean insert payload explicitly
  const insertPayload = {
    product_name: product.name,
    category_id: product.category,
    price: Number(product.price),
    quantity: Number(product.stock),
    status: product.status,
    branch_id: product.branch_id,
  };

  console.log("Insert payload:", insertPayload);

  const { data, error } = await supabase
    .from("centralized_product")
    .insert([insertPayload])
    .select();

  if (error) {
    console.error("Error inserting product:", error);
    return res.status(500).json({ error: error.message });
  }

  res.status(201).json(data[0]);
});

// PUT update product in Supabase
app.put("/api/products/:id", async (req, res) => {
  const { id } = req.params;
  const product = req.body;
  const { data, error } = await supabase
    .from("centralized_product")
    .update({
      product_name: product.name,
      category_id: product.category, // already int
      price: Number(product.price),
      quantity: Number(product.stock),
      status: product.status,
      branch_id: product.branch_id, // already int
      // Add other fields as needed
    })
    .eq("id", id) // id is int from params
    .select();
  if (error) return res.status(500).json({ error: error.message });
  if (!data || data.length === 0)
    return res.status(404).json({ error: "Product not found" });
  res.json(data[0]);
});

// DELETE product from Supabase
app.delete("/api/products/:id", async (req, res) => {
  const { id } = req.params;
  const { error } = await supabase
    .from("centralized_product")
    .delete()
    .eq("id", parseInt(id, 10));
  if (error) return res.status(500).json({ error: error.message });
  res.status(204).send();
});

// LOGIN endpoint for Express backend
app.post("/api/login", async (req, res) => {
  const { email, password } = req.body;
  const { data, error } = await supabase
    .from("user")
    .select("*, role:role_id(role_name), branch_id")
    .eq("email", email)
    .eq("password", password)
    .maybeSingle();
  if (error) return res.status(500).json({ error: error.message });
  if (!data)
    return res.status(401).json({ error: "Invalid email or password" });
  if (!data.role || !data.role.role_name)
    return res.status(500).json({ error: "User role information is missing" });
  res.json({
    user: data,
    role: data.role.role_name,
    branchId: data.branch_id || null,
  });
});

// GET all users from Supabase (filtered by branch_id)
app.get("/api/users", async (req, res) => {
  let branchId = req.query.branch_id;
  if (!branchId) {
    return res.status(400).json({ error: "branch_id is required" });
  }
  branchId = Number(branchId); // ensure branchId is a number
  const { data, error } = await supabase
    .from("user")
    .select("*, role:role_id(role_name)")
    .eq("branch_id", branchId);
  if (error) return res.status(500).json({ error: error.message });
  res.json(data);
});

// GET all categories from Supabase
app.get("/api/categories", async (req, res) => {
  const { data, error } = await supabase.from("category").select("*");
  if (error) return res.status(500).json({ error: error.message });
  res.json(data);
});

<<<<<<< HEAD
// // Simple test endpoint to verify server is running
=======
// Simple test endpoint to verify server is running
>>>>>>> 6ffe3170
app.get("/api/test", (req, res) => {
  res.json({ message: "API is working!" });
});

app.listen(PORT, () => {
  console.log(`Express server running on http://localhost:${PORT}`);
});

// Create New User
app.post("/api/create_users", async (req, res) => {
  const user = req.body;
  // Debug: log incoming user data
  console.log("Add User Request:", user);
  if (
    !user.email ||
    !user.password ||
    !user.role_id ||
    !user.contact ||
    !user.name
  ) {
    return res.status(400).json({
      error: "name, email, password, contact and role_id are required",
    });
  }

  // Clean contact number by removing non-numeric characters
  const cleanContact = user.contact.replace(/\D/g, "");

  // Validate contact number length
  if (cleanContact.length !== 11) {
    return res.status(400).json({
      error: "Contact number must be exactly 11 digits",
    });
  }

  const insertPayload = {
    name: user.name,
    contact: cleanContact, // Use cleaned contact number
    email: user.email,
    password: user.password,
    role_id: user.role_id, // already int
    branch_id: user.branch_id ? user.branch_id : null, // already int or null
    status: user.status || "Active",
  };
  console.log("Insert payload:", insertPayload);

  try {
    // First, check if the user already exists
    const { data: existingUser, error: checkError } = await supabase
      .from("user")
      .select("user_id")
      .eq("email", user.email)
      .single();

    if (checkError && checkError.code !== "PGRST116") {
      // PGRST116 is "no rows returned" error
      console.error("Error checking existing user:", checkError);
      return res.status(500).json({
        error: "Error checking for existing user",
        details: checkError,
      });
    }

    if (existingUser) {
      return res
        .status(400)
        .json({ error: "User with this email already exists" });
    }

    // Insert the new user
    const { data, error } = await supabase
      .from("user")
      .insert([insertPayload])
      .select();

    if (error) {
      console.error("Error inserting user:", error);
      return res.status(500).json({
        error: "Failed to create user",
        details: error,
        message: error.message,
        code: error.code,
        hint: error.hint,
      });
    }

    res.status(201).json(data[0]);
  } catch (error) {
    console.error("Error in create_users:", error);
    res.status(500).json({
      error: "Failed to create user",
      details: error.message,
      stack: error.stack,
    });
  }
});

// GET users
app.get("/api/get_users", async (req, res) => {
  const { data, error } = await supabase.from("user").select("*");
  if (error) return res.status(500).json({ error: error.message });
  res.json(data);
});

// Update User
app.put("/api/users/:user_id", async (req, res) => {
  const { user_id } = req.params;
  const user = req.body;
  const { data, error } = await supabase
    .from("user")
    .update({
      name: user.name,
      contact: user.contact,
      email: user.email,
      password: user.password,
      role_id: user.role_id, // already int
      branch_id: user.branch_id ? user.branch_id : null, // already int or null
      status: user.status,
    })
    .eq("user_id", Number(user_id))
    .select();
  if (error) return res.status(500).json({ error: error.message });
  if (!data || data.length === 0)
    return res.status(404).json({ error: "User not found" });
  res.json(data[0]);
});

// DELETE user
app.delete("/api/users/:user_id", async (req, res) => {
  const { user_id } = req.params;
  const { error } = await supabase
    .from("user")
    .delete()
    .eq("user_id", Number(user_id));

  if (error) {
    console.error("Error deleting user:", error);
    return res.status(500).json({ error: error.message });
  }
  res.status(204).send();
});<|MERGE_RESOLUTION|>--- conflicted
+++ resolved
@@ -153,11 +153,8 @@
   res.json(data);
 });
 
-<<<<<<< HEAD
 // // Simple test endpoint to verify server is running
-=======
 // Simple test endpoint to verify server is running
->>>>>>> 6ffe3170
 app.get("/api/test", (req, res) => {
   res.json({ message: "API is working!" });
 });
